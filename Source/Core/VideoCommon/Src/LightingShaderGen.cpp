--- conflicted
+++ resolved
@@ -4,222 +4,4 @@
 
 #include "LightingShaderGen.h"
 #include "NativeVertexFormat.h"
-<<<<<<< HEAD
-#include "XFMemory.h"
-=======
-#include "XFMemory.h"
-
-#define WRITE p+=sprintf
-
-int GetLightingShaderId(u32* out)
-{
-	for (u32 i = 0; i < xfregs.numChan.numColorChans; ++i)
-	{
-		out[i] = xfregs.color[i].enablelighting ?
-			(u32)xfregs.color[i].hex :
-			(u32)xfregs.color[i].matsource;
-		out[i] |= (xfregs.alpha[i].enablelighting ?
-			(u32)xfregs.alpha[i].hex :
-			(u32)xfregs.alpha[i].matsource) << 15;
-	}
-	_assert_(xfregs.numChan.numColorChans <= 2);
-	return xfregs.numChan.numColorChans;
-}
-
-// coloralpha - 1 if color, 2 if alpha
-char *GenerateLightShader(char *p, int index, const LitChannel& chan, const char* lightsName, int coloralpha)
-{
-	const char* swizzle = "xyzw";
-
-	if (coloralpha == 1 )
-		swizzle = "xyz";
-	else if (coloralpha == 2 )
-		swizzle = "w";
-
-	if (!(chan.attnfunc & 1))
-	{
-		// attenuation disabled
-		switch (chan.diffusefunc)
-		{
-			case LIGHTDIF_NONE:
-				WRITE(p, "lacc.%s += %s[%d].%s;\n", swizzle, lightsName, index * 5, swizzle);
-				break;
-			case LIGHTDIF_SIGN:
-			case LIGHTDIF_CLAMP:
-				WRITE(p, "ldir = normalize(%s[%d + 3].xyz - pos.xyz);\n", lightsName, index * 5);
-				WRITE(p, "lacc.%s += %sdot(ldir, _norm0)) * %s[%d].%s;\n",
-					swizzle, chan.diffusefunc != LIGHTDIF_SIGN ? "max(0.0f," :"(", lightsName, index * 5, swizzle);
-				break;
-			default: _assert_(0);
-		}
-	}
-	else // spec and spot
-	{
-		if (chan.attnfunc == 3) 
-		{ // spot
-			WRITE(p, "ldir = %s[%d + 3].xyz - pos.xyz;\n", lightsName, index * 5);
-			WRITE(p, "dist2 = dot(ldir, ldir);\n"
-				"dist = sqrt(dist2);\n"
-				"ldir = ldir / dist;\n"
-				"attn = max(0.0f, dot(ldir, %s[%d + 4].xyz));\n", lightsName, index * 5);
-			WRITE(p, "attn = max(0.0f, dot(%s[%d + 1].xyz, float3(1.0f, attn, attn*attn))) / dot(%s[%d + 2].xyz, float3(1.0f,dist,dist2));\n", lightsName, index * 5, lightsName, index * 5);
-		}
-		else if (chan.attnfunc == 1) 
-		{ // specular
-			WRITE(p, "ldir = normalize(%s[%d + 3].xyz);\n", lightsName, index * 5);
-			WRITE(p, "attn = (dot(_norm0,ldir) >= 0.0f) ? max(0.0f, dot(_norm0, %s[%d + 4].xyz)) : 0.0f;\n", lightsName, index * 5);
-			WRITE(p, "attn = max(0.0f, dot(%s[%d + 1].xyz, float3(1,attn,attn*attn))) / dot(%s[%d + 2].xyz, float3(1,attn,attn*attn));\n", lightsName, index * 5, lightsName, index * 5);
-		}
-
-		switch (chan.diffusefunc)
-		{
-			case LIGHTDIF_NONE:
-				WRITE(p, "lacc.%s += attn * %s[%d].%s;\n", swizzle, lightsName, index * 5, swizzle);
-				break;
-			case LIGHTDIF_SIGN:
-			case LIGHTDIF_CLAMP:
-				WRITE(p, "lacc.%s += attn * %sdot(ldir, _norm0)) * %s[%d].%s;\n",
-					swizzle, 
-					chan.diffusefunc != LIGHTDIF_SIGN ? "max(0.0f," :"(",
-					lightsName,
-					index * 5,
-					swizzle);
-				break;
-			default: _assert_(0);
-		}
-	}
-	WRITE(p, "\n");
-	return p;
-}
-
-// vertex shader
-// lights/colors
-// materials name is I_MATERIALS in vs and I_PMATERIALS in ps
-// inColorName is color in vs and colors_ in ps
-// dest is o.colors_ in vs and colors_ in ps
-char *GenerateLightingShader(char *p, int components, const char* materialsName, const char* lightsName, const char* inColorName, const char* dest)
-{
-	for (unsigned int j = 0; j < xfregs.numChan.numColorChans; j++)
-	{
-		const LitChannel& color = xfregs.color[j];
-		const LitChannel& alpha = xfregs.alpha[j];
-
-		WRITE(p, "{\n");
-		
-		if (color.matsource) // from vertex
-		{
-			if (components & (VB_HAS_COL0 << j))
-				WRITE(p, "mat = %s%d;\n", inColorName, j);
-			else if (components & VB_HAS_COL0)
-				WRITE(p, "mat = %s0;\n", inColorName);
-			else
-				WRITE(p, "mat = float4(1.0f, 1.0f, 1.0f, 1.0f);\n");
-		}
-		else // from color
-		{
-			WRITE(p, "mat = %s[%d];\n", materialsName, j+2);
-		}
-
-		if (color.enablelighting)
-		{
-			if (color.ambsource) // from vertex
-			{
-				if (components & (VB_HAS_COL0<<j) )
-					WRITE(p, "lacc = %s%d;\n", inColorName, j);
-				else if (components & VB_HAS_COL0 )
-					WRITE(p, "lacc = %s0;\n", inColorName);
-				else
-					WRITE(p, "lacc = float4(0.0f, 0.0f, 0.0f, 0.0f);\n");
-			}
-			else // from color
-			{
-				WRITE(p, "lacc = %s[%d];\n", materialsName, j);
-			}
-		}
-		else
-		{
-			WRITE(p, "lacc = float4(1.0f, 1.0f, 1.0f, 1.0f);\n");
-		}
-
-		// check if alpha is different
-		if (alpha.matsource != color.matsource)
-		{
-			if (alpha.matsource) // from vertex
-			{
-				if (components & (VB_HAS_COL0<<j))
-					WRITE(p, "mat.w = %s%d.w;\n", inColorName, j);
-				else if (components & VB_HAS_COL0)
-					WRITE(p, "mat.w = %s0.w;\n", inColorName);
-				else WRITE(p, "mat.w = 1.0f;\n");
-			}
-			else // from color
-			{
-				WRITE(p, "mat.w = %s[%d].w;\n", materialsName, j+2);
-			}
-		}
-
-		if (alpha.enablelighting)
-		{
-			if (alpha.ambsource) // from vertex
-			{
-				if (components & (VB_HAS_COL0<<j) )
-					WRITE(p, "lacc.w = %s%d.w;\n", inColorName, j);
-				else if (components & VB_HAS_COL0 )
-					WRITE(p, "lacc.w = %s0.w;\n", inColorName);
-				else
-					WRITE(p, "lacc.w = 0.0f;\n");
-			}
-			else // from color
-			{
-				WRITE(p, "lacc.w = %s[%d].w;\n", materialsName, j);
-			}
-		}
-		else
-		{
-			WRITE(p, "lacc.w = 1.0f;\n");
-		}
-		
-		if(color.enablelighting && alpha.enablelighting)
-		{
-			// both have lighting, test if they use the same lights
-			int mask = 0;
-			if(color.lightparams == alpha.lightparams)
-			{
-				mask = color.GetFullLightMask() & alpha.GetFullLightMask();
-				if(mask)
-				{
-					for (int i = 0; i < 8; ++i)
-					{
-						if (mask & (1<<i))
-							p = GenerateLightShader(p, i, color, lightsName, 3);
-					}
-				}
-			}
-
-			// no shared lights
-			for (int i = 0; i < 8; ++i)
-			{
-				if (!(mask&(1<<i)) && (color.GetFullLightMask() & (1<<i)))
-					p = GenerateLightShader(p, i, color, lightsName, 1);
-				if (!(mask&(1<<i)) && (alpha.GetFullLightMask() & (1<<i)))
-					p = GenerateLightShader(p, i, alpha, lightsName, 2);
-			}
-		}
-		else if (color.enablelighting || alpha.enablelighting)
-		{
-			// lights are disabled on one channel so process only the active ones
-			const LitChannel& workingchannel = color.enablelighting ? color : alpha;
-			int coloralpha = color.enablelighting ? 1 : 2;
-			for (int i = 0; i < 8; ++i)
-			{
-				if (workingchannel.GetFullLightMask() & (1<<i))
-					p = GenerateLightShader(p, i, workingchannel, lightsName, coloralpha);
-			}
-		}
-		WRITE(p, "%s%d = mat * saturate(lacc);\n", dest, j);
-		WRITE(p, "}\n");
-	}
-
-	return p;
-}
->>>>>>> d18b71cc
+#include "XFMemory.h"